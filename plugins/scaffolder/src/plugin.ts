/*
 * Copyright 2020 Spotify AB
 *
 * Licensed under the Apache License, Version 2.0 (the "License");
 * you may not use this file except in compliance with the License.
 * You may obtain a copy of the License at
 *
 *     http://www.apache.org/licenses/LICENSE-2.0
 *
 * Unless required by applicable law or agreed to in writing, software
 * distributed under the License is distributed on an "AS IS" BASIS,
 * WITHOUT WARRANTIES OR CONDITIONS OF ANY KIND, either express or implied.
 * See the License for the specific language governing permissions and
 * limitations under the License.
 */

import {
  createPlugin,
  createApiFactory,
  discoveryApiRef,
  identityApiRef,
  createRoutableExtension,
} from '@backstage/core';
import { ScaffolderPage as ScaffolderPageComponent } from './components/ScaffolderPage';
import { TemplatePage as TemplatePageComponent } from './components/TemplatePage';
import { TaskPage as TaskPageComponent } from './components/TaskPage';
import { rootRoute, templateRoute, taskRoute } from './routes';
import { scaffolderApiRef, ScaffolderClient } from './api';

export const scaffolderPlugin = createPlugin({
  id: 'scaffolder',
  apis: [
    createApiFactory({
      api: scaffolderApiRef,
<<<<<<< HEAD
      deps: { discoveryApi: discoveryApiRef },
      factory: ({ discoveryApi }) => new ScaffolderClient({ discoveryApi }),
=======
      deps: { discoveryApi: discoveryApiRef, identityApi: identityApiRef },
      factory: ({ discoveryApi, identityApi }) =>
        new ScaffolderApi({ discoveryApi, identityApi }),
>>>>>>> cba94afe
    }),
  ],
  register({ router }) {
    router.addRoute(rootRoute, ScaffolderPageComponent);
    router.addRoute(templateRoute, TemplatePageComponent);
    router.addRoute(taskRoute, TaskPageComponent);
  },
  routes: {
    templateIndex: rootRoute,
    template: templateRoute,
    task: taskRoute,
  },
});

export const TemplateIndexPage = scaffolderPlugin.provide(
  createRoutableExtension({
    component: () =>
      import('./components/ScaffolderPage').then(m => m.ScaffolderPage),
    mountPoint: rootRoute,
  }),
);

export const TemplatePage = scaffolderPlugin.provide(
  createRoutableExtension({
    component: () =>
      import('./components/TemplatePage').then(m => m.TemplatePage),
    mountPoint: templateRoute,
  }),
);

export const TaskPage = scaffolderPlugin.provide(
  createRoutableExtension({
    component: () => import('./components/TaskPage').then(m => m.TaskPage),
    mountPoint: taskRoute,
  }),
);<|MERGE_RESOLUTION|>--- conflicted
+++ resolved
@@ -32,14 +32,9 @@
   apis: [
     createApiFactory({
       api: scaffolderApiRef,
-<<<<<<< HEAD
-      deps: { discoveryApi: discoveryApiRef },
-      factory: ({ discoveryApi }) => new ScaffolderClient({ discoveryApi }),
-=======
       deps: { discoveryApi: discoveryApiRef, identityApi: identityApiRef },
       factory: ({ discoveryApi, identityApi }) =>
-        new ScaffolderApi({ discoveryApi, identityApi }),
->>>>>>> cba94afe
+        new ScaffolderClient({ discoveryApi, identityApi }),
     }),
   ],
   register({ router }) {
