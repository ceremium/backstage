--- conflicted
+++ resolved
@@ -102,29 +102,19 @@
               }}
             >
               <Typography variant="body2" paragraph>
-<<<<<<< HEAD
-                There are two ways to register an existing component.
-              </Typography>
-              <Typography variant="h6">GitHub Repo</Typography>
-              <Typography variant="body2" paragraph>
-                If you already have code in a GitHub repository without
-                Backstage metadata file set up for it, enter the full URL to
-                your repo and a new pull request with a sample Backstage
-                metadata Entity File (<code>catalog-info.yaml</code>) will be
-                opened for you.
-=======
                 Ways to register an existing component
->>>>>>> 936659f7
               </Typography>
 
               {manifestGenerationAvailable(configApi) && (
                 <React.Fragment>
+                  {' '}
                   <Typography variant="h6">GitHub Repo</Typography>
                   <Typography variant="body2" paragraph>
-                    If you already have code in a GitHub repository, enter the
-                    full URL to your repo and a new pull request with a sample
-                    Backstage metadata Entity File (
-                    <code>catalog-info.yaml</code>) will be opened for you.
+                    If you already have code in a GitHub repository without
+                    Backstage metadata file set up for it, enter the full URL to
+                    your repo and a new pull request with a sample Backstage
+                    metadata Entity File (<code>catalog-info.yaml</code>) will
+                    be opened for you.
                   </Typography>
                 </React.Fragment>
               )}
