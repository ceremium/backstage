--- conflicted
+++ resolved
@@ -28,14 +28,9 @@
 import { TemplateEntityV1alpha1 } from '@backstage/catalog-model';
 import Docker from 'dockerode';
 import {} from '@backstage/backend-common';
-<<<<<<< HEAD
 import { Octokit } from '@octokit/rest';
+import { JsonValue } from '@backstage/config';
 
-import { JsonValue } from '@backstage/config';
-=======
-import { StageContext } from '../scaffolder/jobs/types';
-
->>>>>>> 32f7ed7b
 export interface RouterOptions {
   preparers: PreparerBuilder;
   templater: TemplaterBase;
