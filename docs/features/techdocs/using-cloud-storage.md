--- conflicted
+++ resolved
@@ -151,13 +151,8 @@
 - `AWS_REGION`
 
 are set and can be used to access the bucket you created in step 2, they will be
-<<<<<<< HEAD
-used by the AWS SDK v2 Node.js client for authentication.
-[Refer to the official documentation.](https://docs.aws.amazon.com/sdk-for-javascript/v2/developer-guide/loading-node-credentials-environment.html)
-=======
 used by the AWS SDK V2 Node.js client for authentication.
 [Refer to the official documentation for loading credentials in Node.js from environment variables](https://docs.aws.amazon.com/sdk-for-javascript/v2/developer-guide/loading-node-credentials-environment.html).
->>>>>>> 83f6e6bb
 
 If the environment variables are missing, the AWS SDK tries to read the
 `~/.aws/credentials` file for credentials.
@@ -195,15 +190,6 @@
 
 Refer to the
 [official AWS documentation for obtaining the credentials](https://docs.aws.amazon.com/sdk-for-javascript/v2/developer-guide/getting-your-credentials.html).
-<<<<<<< HEAD
-
-Note: If you are using Amazon EC2 instance to deploy Backstage, you do not need
-to obtain the access keys separately. They can be made available in the
-environment automatically by defining appropriate IAM role with access to the
-bucket. Read more
-[here](https://docs.aws.amazon.com/general/latest/gr/aws-access-keys-best-practices.html#use-roles).
-=======
->>>>>>> 83f6e6bb
 
 **3c. Authentication using an assumed role** Users with multiple AWS accounts
 may want to use a role for S3 storage that is in a different AWS account. Using
