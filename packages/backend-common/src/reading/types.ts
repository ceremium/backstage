/*
 * Copyright 2020 The Backstage Authors
 *
 * Licensed under the Apache License, Version 2.0 (the "License");
 * you may not use this file except in compliance with the License.
 * You may obtain a copy of the License at
 *
 *     http://www.apache.org/licenses/LICENSE-2.0
 *
 * Unless required by applicable law or agreed to in writing, software
 * distributed under the License is distributed on an "AS IS" BASIS,
 * WITHOUT WARRANTIES OR CONDITIONS OF ANY KIND, either express or implied.
 * See the License for the specific language governing permissions and
 * limitations under the License.
 */

import { Readable } from 'stream';
import { Logger } from 'winston';
import { Config } from '@backstage/config';

/**
 * A generic interface for fetching plain data from URLs.
 *
 * @public
 */
export type UrlReader = {
  /* Used to read a single file and return its content. */
  read(url: string): Promise<Buffer>;

  /**
   * A replacement for the read method that supports options and complex responses.
   *
   * Use this whenever it is available, as the read method will be deprecated and
   * eventually removed in the future.
   */
  readUrl?(url: string, options?: ReadUrlOptions): Promise<ReadUrlResponse>;

  /* Used to read a file tree and download as a directory. */
  readTree(url: string, options?: ReadTreeOptions): Promise<ReadTreeResponse>;
  /* Used to search a file in a tree using a glob pattern. */
  search(url: string, options?: SearchOptions): Promise<SearchResponse>;
};

/** @public */
export type UrlReaderPredicateTuple = {
  predicate: (url: URL) => boolean;
  reader: UrlReader;
};

/**
 * A factory function that can read config to construct zero or more
 * UrlReaders along with a predicate for when it should be used.
 *
 * @public
 */
export type ReaderFactory = (options: {
  config: Config;
  logger: Logger;
  treeResponseFactory: ReadTreeResponseFactory;
}) => UrlReaderPredicateTuple[];

/**
 * An options object for readUrl operations.
 *
 * @public
 */
export type ReadUrlOptions = {
  /**
   * An etag can be provided to check whether readUrl's response has changed from a previous execution.
   *
   * In the readUrl() response, an etag is returned along with the data. The etag is a unique identifer
   * of the data, usually the commit SHA or etag from the target.
   *
   * When an etag is given in ReadUrlOptions, readUrl will first compare the etag against the etag
   * on the target. If they match, readUrl will throw a NotModifiedError indicating that the readUrl
   * response will not differ from the previous response which included this particular etag. If they
   * do not match, readUrl will return the rest of ReadUrlResponse along with a new etag.
   */
  etag?: string;
};

/**
 * A response object for readUrl operations.
 *
 * @public
 */
export type ReadUrlResponse = {
  /**
   * Returns the data that was read from the remote URL.
   */
  buffer(): Promise<Buffer>;

  /**
   * Etag returned by content provider.
   * Can be used to compare and cache responses when doing subsequent calls.
   */
  etag?: string;
};

/**
 * An options object for readTree operations.
 *
 * @public
 */
export type ReadTreeOptions = {
  /**
   * A filter that can be used to select which files should be included.
   *
   * The path passed to the filter function is the relative path from the URL
   * that the file tree is fetched from, without any leading '/'.
   *
   * For example, given the URL https://github.com/my/repo/tree/master/my-dir, a file
   * at https://github.com/my/repo/blob/master/my-dir/my-subdir/my-file.txt will
   * be represented as my-subdir/my-file.txt
   *
   * If no filter is provided all files are extracted.
   */
  filter?(path: string, info?: { size: number }): boolean;

  /**
   * An etag can be provided to check whether readTree's response has changed from a previous execution.
   *
   * In the readTree() response, an etag is returned along with the tree blob. The etag is a unique identifer
   * of the tree blob, usually the commit SHA or etag from the target.
   *
   * When an etag is given in ReadTreeOptions, readTree will first compare the etag against the etag
   * on the target branch. If they match, readTree will throw a NotModifiedError indicating that the readTree
   * response will not differ from the previous response which included this particular etag. If they
   * do not match, readTree will return the rest of ReadTreeResponse along with a new etag.
   */
  etag?: string;
};

/** @public */
export type ReadTreeResponseDirOptions = {
  /** The directory to write files to. Defaults to the OS tmpdir or `backend.workingDirectory` if set in config */
  targetDir?: string;
};

/**
 * A response object for readTree operations.
 *
 * @public
 */
export type ReadTreeResponse = {
  /**
   * files() returns an array of all the files inside the tree and corresponding functions to read their content.
   */
  files(): Promise<ReadTreeResponseFile[]>;
  archive(): Promise<NodeJS.ReadableStream>;

  /**
   * dir() extracts the tree response into a directory and returns the path of the directory.
   */
  dir(options?: ReadTreeResponseDirOptions): Promise<string>;

  /**
   * Etag returned by content provider.
   * Can be used to compare and cache responses when doing subsequent calls.
   */
  etag: string;
};

/**
 * Represents a single file in a readTree response.
 *
 * @public
 */
export type ReadTreeResponseFile = {
  path: string;
  content(): Promise<Buffer>;
};

/** @public */
export type ReadTreeResponseFactoryOptions = {
  // A binary stream of a tar archive.
  stream: Readable;
  // If unset, the files at the root of the tree will be read.
  // subpath must not contain the name of the top level directory.
  subpath?: string;
  // etag of the blob
  etag: string;
  // Filter passed on from the ReadTreeOptions
  filter?: (path: string, info?: { size: number }) => boolean;
};

<<<<<<< HEAD
export type FromReadableArrayOptions = Array<{
  // Data in the form of a readable
  data: Readable;
  // A string containing the filepath of the data
  path: string;
}>;
export interface ReadTreeResponseFactory {
  fromTarArchive(options: FromArchiveOptions): Promise<ReadTreeResponse>;
  fromZipArchive(options: FromArchiveOptions): Promise<ReadTreeResponse>;
  fromReadableArray(
    options: FromReadableArrayOptions,
=======
/** @public */
export interface ReadTreeResponseFactory {
  fromTarArchive(
    options: ReadTreeResponseFactoryOptions,
  ): Promise<ReadTreeResponse>;
  fromZipArchive(
    options: ReadTreeResponseFactoryOptions,
>>>>>>> 3d0fb9a6
  ): Promise<ReadTreeResponse>;
}

/**
 * An options object for search operations.
 *
 * @public
 */
export type SearchOptions = {
  /**
   * An etag can be provided to check whether the search response has changed from a previous execution.
   *
   * In the search() response, an etag is returned along with the files. The etag is a unique identifer
   * of the current tree, usually the commit SHA or etag from the target.
   *
   * When an etag is given in SearchOptions, search will first compare the etag against the etag
   * on the target branch. If they match, search will throw a NotModifiedError indicating that the search
   * response will not differ from the previous response which included this particular etag. If they mismatch,
   * search will return the rest of SearchResponse along with a new etag.
   */
  etag?: string;
};

/**
 * The output of a search operation.
 *
 * @public
 */
export type SearchResponse = {
  /**
   * The files that matched the search query.
   */
  files: SearchResponseFile[];

  /**
   * A unique identifer of the current remote tree, usually the commit SHA or etag from the target.
   */
  etag: string;
};

/**
 * Represents a single file in a search response.
 *
 * @public
 */
export type SearchResponseFile = {
  /**
   * The full URL to the file.
   */
  url: string;

  /**
   * The binary contents of the file.
   */
  content(): Promise<Buffer>;
};<|MERGE_RESOLUTION|>--- conflicted
+++ resolved
@@ -183,20 +183,14 @@
   // Filter passed on from the ReadTreeOptions
   filter?: (path: string, info?: { size: number }) => boolean;
 };
-
-<<<<<<< HEAD
+/** @public */
 export type FromReadableArrayOptions = Array<{
   // Data in the form of a readable
   data: Readable;
   // A string containing the filepath of the data
   path: string;
 }>;
-export interface ReadTreeResponseFactory {
-  fromTarArchive(options: FromArchiveOptions): Promise<ReadTreeResponse>;
-  fromZipArchive(options: FromArchiveOptions): Promise<ReadTreeResponse>;
-  fromReadableArray(
-    options: FromReadableArrayOptions,
-=======
+
 /** @public */
 export interface ReadTreeResponseFactory {
   fromTarArchive(
@@ -204,7 +198,9 @@
   ): Promise<ReadTreeResponse>;
   fromZipArchive(
     options: ReadTreeResponseFactoryOptions,
->>>>>>> 3d0fb9a6
+  ): Promise<ReadTreeResponse>;
+  fromReadableArray(
+    options: FromReadableArrayOptions,
   ): Promise<ReadTreeResponse>;
 }
 
